--- conflicted
+++ resolved
@@ -217,14 +217,10 @@
         if self._input_file:
             return await self._wait_for_protocol_to_stop()
 
-<<<<<<< HEAD
-        if self._transport:  # needed if pkt src is ser_port, but not input_file
-=======
     async def stop(self) -> None | Exception:
         """Close the transport (will stop the protocol)."""
 
         if self._transport:
->>>>>>> 9b12713c
             self._transport.close()
         return await self._wait_for_protocol_to_stop()
 
@@ -296,13 +292,9 @@
             raise RuntimeError("there is no message protocol")
 
         # self._loop.call_soon_threadsafe(
-        #     self._protocol.send_cmd(cmd, callback=callback, **kwargs)
+        #     self._protocol.send_cmd(cmd, callback=callback)
         # )
-<<<<<<< HEAD
         coro = self._protocol.send_cmd(cmd, callback=callback)
-=======
-        coro = self._protocol.send_cmd(cmd, callback=callback, **kwargs)
->>>>>>> 9b12713c
         fut: futures.Future = asyncio.run_coroutine_threadsafe(coro, self._loop)
         # fut: asyncio.Future = asyncio.wrap_future(fut)
         return fut
